{
  "name": "word-condenser",
  "private": true,
  "version": "0.2.0",
  "type": "module",
  "scripts": {
<<<<<<< HEAD
    "tauri": "tauri",
    "prepare": "curl -L --output pouch/word-condenser.happ https://drive.switch.ch/index.php/s/IvkwsWMAi3MlCBP/download && curl -L --output ui.zip https://drive.switch.ch/index.php/s/MguaUTxgRRpK8yv/download && extract-zip ui.zip ./pouch/ui && rimraf ui.zip"
  },
  "devDependencies": {
    "@tauri-apps/cli": "^1.4.0",
    "rimraf": "5.0.1",
    "extract-zip-relative-path": "2.0.4"
=======
    "kangaroo": "npm run dist && npm run tauri build",
    "dist": "rimraf ./dist && extract-zip ./pouch/ui.zip ./dist && cpy ./src-tauri/assets/ ./dist/kangaroo_assets --flat",
    "tauri": "tauri"
  },
  "devDependencies": {
    "@tauri-apps/cli": "^1.5.1",
    "cpy-cli": "5.0.0",
    "extract-zip-relative-path": "2.0.4",
    "rimraf": "5.0.1"
>>>>>>> dc1f05d9
  }
}<|MERGE_RESOLUTION|>--- conflicted
+++ resolved
@@ -4,24 +4,15 @@
   "version": "0.2.0",
   "type": "module",
   "scripts": {
-<<<<<<< HEAD
-    "tauri": "tauri",
-    "prepare": "curl -L --output pouch/word-condenser.happ https://drive.switch.ch/index.php/s/IvkwsWMAi3MlCBP/download && curl -L --output ui.zip https://drive.switch.ch/index.php/s/MguaUTxgRRpK8yv/download && extract-zip ui.zip ./pouch/ui && rimraf ui.zip"
-  },
-  "devDependencies": {
-    "@tauri-apps/cli": "^1.4.0",
-    "rimraf": "5.0.1",
-    "extract-zip-relative-path": "2.0.4"
-=======
     "kangaroo": "npm run dist && npm run tauri build",
     "dist": "rimraf ./dist && extract-zip ./pouch/ui.zip ./dist && cpy ./src-tauri/assets/ ./dist/kangaroo_assets --flat",
-    "tauri": "tauri"
+    "tauri": "tauri",
+    "prepare": "curl -L --output pouch/word-condenser.happ https://drive.switch.ch/index.php/s/IvkwsWMAi3MlCBP/download && curl -L --output ./pouch/ui.zip https://drive.switch.ch/index.php/s/MguaUTxgRRpK8yv/download"
   },
   "devDependencies": {
     "@tauri-apps/cli": "^1.5.1",
     "cpy-cli": "5.0.0",
     "extract-zip-relative-path": "2.0.4",
     "rimraf": "5.0.1"
->>>>>>> dc1f05d9
   }
 }