// Prevents additional console window on Windows in release, DO NOT REMOVE!!
#![cfg_attr(not(debug_assertions), windows_subsystem = "windows")]

use std::{collections::HashMap, sync::Arc, path::PathBuf};

use crate::errors::{AppError, AppResult};
use filesystem::{AppFileSystem, Profile};
use futures::lock::Mutex;
use holochain::{conductor::{
    config::{AdminInterfaceConfig, ConductorConfig, KeystoreConfig},
    interface::InterfaceDriver,
<<<<<<< HEAD
    Conductor, ConductorHandle,
=======
    Conductor, ConductorHandle, ConductorBuilder,
>>>>>>> dc1f05d9
}, prelude::{KitsuneP2pConfig, TransportConfig}};
use holochain_types::prelude::AppBundle;

use holochain_client::{AdminWebsocket, InstallAppPayload};

use logs::{setup_logs, log};
use menu::{build_menu, handle_menu_event};
use serde_json::Value;
use system_tray::{handle_system_tray_event, app_system_tray};
use tauri::{Manager, WindowBuilder, RunEvent, SystemTray, SystemTrayEvent, AppHandle, Window, App};
<<<<<<< HEAD
=======

use utils::{sign_zome_call, ZOOM_ON_SCROLL, create_and_apply_lair_symlink};
use commands::{profile::{get_existing_profiles, set_active_profile, set_profile_network_seed, get_active_profile, open_profile_settings}, restart::restart};
>>>>>>> dc1f05d9


const APP_NAME: &str = "Word Condenser"; // name of the app. Can be changed without breaking your app.
const APP_ID: &str = "Word Condenser"; // App id used to install your app in the Holochain conductor - can be the same as APP_NAME. Changing this means a breaking change to your app.
pub const WINDOW_TITLE: &str = "Word Condenser"; // Title of the window
pub const WINDOW_WIDTH: f64 = 1400.0; // Default window width when the app is opened
pub const WINDOW_HEIGHT: f64 = 880.0; // Default window height when the app is opened
const PASSWORD: &str = "pass"; // Password to the lair keystore
<<<<<<< HEAD
// const NETWORK_SEED: Option<String> = None; // replace-me (optional): You may want to put a network seed here or read it secretly from an environment variable
const SIGNALING_SERVER: &str = "wss://signal.holo.host";
=======
pub const DEFAULT_NETWORK_SEED: Option<&str> = None;  // replace-me (optional): Depending on your application, you may want to put a network seed here or
                                            // read it secretly from an environment variable. If so, replace `None` with `Some("your network seed here")`
const SIGNALING_SERVER: &str = "wss://signal.holo.host"; // replace-me (optional): Change the signaling server if you want
>>>>>>> dc1f05d9


mod errors;
mod filesystem;
mod menu;
mod logs;
mod system_tray;
mod utils;
mod commands;



fn main() {

    let builder_result = tauri::Builder::default()

        .on_menu_event(|event| handle_menu_event(event.menu_item_id(), event.window()))

        // optional (systray) -- Adds your app with an icon to the OS system tray.
        .system_tray(SystemTray::new().with_menu(app_system_tray()))
        .on_system_tray_event(|app, event| match event {
          SystemTrayEvent::MenuItemClick { id, .. } => handle_system_tray_event(app, id),
          _ => {}
        })

<<<<<<< HEAD
        .invoke_handler(tauri::generate_handler![sign_zome_call, log])
=======
        // optional (single-instance) -- Allows only a single instance of your app running. Useful in combination with the systray
        .plugin(tauri_plugin_single_instance::init(|app, _argv, _cwd| {
            let main_window = app.get_window("main");
            if let Some(window) = main_window {
                window.show().unwrap();
                window.unminimize().unwrap();
                window.set_focus().unwrap();
            } else {
                let fs = app.state::<AppFileSystem>().inner().to_owned();
                let (app_port, admin_port) = app.state::<(u16, u16)>().inner().to_owned();
                let _r = build_main_window(fs, app, app_port, admin_port);
            }
        }))

        .invoke_handler(tauri::generate_handler![
            sign_zome_call,
            log,
            set_active_profile,
            get_active_profile,
            get_existing_profiles,
            set_profile_network_seed,
            open_profile_settings,
            restart,
        ])
>>>>>>> dc1f05d9
        .setup(|app| {

            let profile = read_profile_from_cli(app)?;

            if profile == String::from("default") {
                app.handle().plugin(tauri_plugin_single_instance::init(move |app, _argv, _cwd| {
                    let main_window = app.get_window("main");
                    if let Some(window) = main_window {
                        window.show().unwrap();
                        window.unminimize().unwrap();
                        window.set_focus().unwrap();
                    } else {
                        let fs = app.state::<AppFileSystem>().inner().to_owned();
                        let (app_port, admin_port) = app.state::<(u16, u16)>().inner().to_owned();
                        let _r = build_main_window(fs, app, app_port, admin_port);
                    }
                }))?;
            }

<<<<<<< HEAD
            let handle = app.handle();
=======
            // convert profile from CLI to option, then read from filesystem instead. if profile from CLI,
            // then set current profile!
            let profile_from_cli = read_profile_from_cli(app)?;

            let profile = match profile_from_cli {
                Some(profile) => profile,
                None => {
                    let fs_tmp = AppFileSystem::new(&handle, &String::from("default"))?;
                    fs_tmp.get_active_profile()
                },
            };
>>>>>>> dc1f05d9

            // start conductor and lair
            let fs = AppFileSystem::new(&handle, &profile).unwrap();

            // set up logs
            if let Err(err) = setup_logs(fs.clone()) {
                println!("Error setting up the logs: {:?}", err);
            }

            app.manage(fs.clone());

            tauri::async_runtime::block_on(async move {
                let (conductor, app_port, admin_port) = launch(&fs, PASSWORD.to_string()).await.unwrap();

                app.manage(Mutex::new(conductor));
                app.manage((app_port, admin_port));

                let _app_window: Window = build_main_window(fs, &app.app_handle(), app_port, admin_port);
            });

            Ok(())

        }).build(tauri::generate_context!());

        match builder_result {
            Ok(builder) => {
              builder.run(|_app_handle, event| {
                // optional (systray):
                // This event is emitted upon pressing the x to close the App window
                // The app is prevented from exiting to keep it running in the background with the system tray
                // Remove those lines below with () if you don't want the systray functionality
                if let RunEvent::ExitRequested { api, .. } = event {
                  api.prevent_exit();
                }
              });
            }
            Err(err) => log::error!("Error building the app: {:?}", err),
        }

}


pub fn build_main_window(fs: AppFileSystem, app_handle: &AppHandle, app_port: u16, admin_port: u16) -> Window {
    WindowBuilder::new(
        &app_handle.app_handle(),
        "main",
        tauri::WindowUrl::App("index.html".into())
      )
        // optional (OSmenu) -- Adds an OS menu to the app
        .menu(build_menu())
        // optional -- diables file drop handler. Disabling is required for drag and drop to work on certain platforms
        .disable_file_drop_handler()
        .inner_size(WINDOW_WIDTH, WINDOW_HEIGHT)
        .resizable(true)
        .title(WINDOW_TITLE)
        .data_directory(fs.profile_data_dir)
        .center()
        .initialization_script(format!("window.__HC_LAUNCHER_ENV__ = {{ 'APP_INTERFACE_PORT': {}, 'ADMIN_INTERFACE_PORT': {}, 'INSTALLED_APP_ID': '{}' }}", app_port, admin_port, APP_ID).as_str())
        .initialization_script(ZOOM_ON_SCROLL)
        .build()
        .unwrap()
}

pub async fn launch(
    fs: &AppFileSystem,
    password: String,
) -> AppResult<(ConductorHandle, u16, u16)> {
    let mut config = ConductorConfig::default();
    config.environment_path = fs.conductor_dir().into();
    config.keystore = KeystoreConfig::LairServerInProc {
        lair_root: Some(fs.keystore_dir()),
    };

    let admin_port = portpicker::pick_unused_port().expect("Cannot find any unused port");

    config.admin_interfaces = Some(vec![AdminInterfaceConfig {
        driver: InterfaceDriver::Websocket {
            port: admin_port.clone(),
        },
    }]);

    let mut network_config = KitsuneP2pConfig::default();
    network_config.bootstrap_service = Some(url2::url2!("https://bootstrap.holo.host")); // replace-me (optional) -- change bootstrap server URL here if desired
    network_config.transport_pool.push(TransportConfig::WebRTC {
        signal_url: SIGNALING_SERVER.into(),
    });

    config.network = Some(network_config);
<<<<<<< HEAD
=======

    // will fail if lair has not ever been set up yet.
    #[cfg(target_family="unix")]
    let _symlink_succeeded = match create_and_apply_lair_symlink(fs.keystore_dir()) {
        Ok(()) => true,
        Err(_e) => false,
    };
>>>>>>> dc1f05d9

    // TODO: set the DHT arc depending on whether this is mobile (tauri 2.0)
    let conductor_builder = Conductor::builder()
    .config(config.clone())
    .passphrase(
        Some(
            utils::vec_to_locked(password.clone().into_bytes())
                .map_err(|e| AppError::IoError(e))?
        )
    );

    let conductor = try_build_conductor(conductor_builder, fs.keystore_dir(), config, password).await?;

    let mut admin_ws = utils::get_admin_ws(admin_port).await?;
    let app_port = conductor
        .clone()
        .add_app_interface(either::Either::Left(0))
        .await
        .map_err(|e| AppError::ConductorError(e))?;

<<<<<<< HEAD
    let network_seed = uuid::Uuid::new_v4();

    install_app_if_necessary(Some(network_seed.to_string()), &mut admin_ws).await?;
=======
    let network_seed = match fs.read_profile_network_seed() {
        Some(seed) => Some(seed),
        None => DEFAULT_NETWORK_SEED.map(|s| s.to_string()),
    };

    install_app_if_necessary(network_seed, &mut admin_ws).await?;
>>>>>>> dc1f05d9

    Ok((conductor, app_port, admin_port))
}


fn read_profile_from_cli(app: &mut App) -> Result<Option<Profile>, tauri::Error> {
    // reading profile from cli
    let cli_matches = app.get_cli_matches()?;
    let profile: Option<Profile> = match cli_matches.args.get("profile") {
        Some(data) => match data.value.clone() {
            Value::String(profile) => {
            if profile == "default" {
                eprintln!("Error: The name 'default' is not allowed for a profile.");
                panic!("Error: The name 'default' is not allowed for a profile.");
            }
            // \, /, and ? have a meaning as path symbols or domain socket url symbols and are therefore not allowed
            // because they would break stuff
            if profile.contains("/") || profile.contains("\\") || profile.contains("?") {
                eprintln!("Error: \"/\", \"\\\" and \"?\" are not allowed in profile names.");
                panic!("Error: \"/\", \"\\\" and \"?\" are not allowed in profile names.");
            }
            Some(profile)
            },
            _ => {
            // println!("ERROR: Value passed to --profile option could not be interpreted as string.");
            None
            // panic!("Value passed to --profile option could not be interpreted as string.")
            }
        },
        None => None
    };

    Ok(profile)
}



pub async fn install_app_if_necessary(
    network_seed: Option<String>,
    admin_ws: &mut AdminWebsocket,
) -> AppResult<()> {

    let apps = admin_ws.list_apps(None).await
        .map_err(|e| AppError::ConductorApiError(e))?;

    if !apps
        .iter()
        .map(|info| info.installed_app_id.clone())
        .collect::<Vec<String>>()
        .contains(&APP_ID.to_string())
    {
        let agent_key = admin_ws.generate_agent_pub_key().await
            .map_err(|e| AppError::ConductorApiError(e))?;

        // replace-me --- replace the path with the correct path to your .happ file here
        let app_bundle = AppBundle::decode(include_bytes!("../../pouch/word-condenser.happ"))
            .map_err(|e| AppError::AppBundleError(e))?;

        admin_ws
            .install_app(InstallAppPayload {
                source: holochain_types::prelude::AppBundleSource::Bundle(
                    app_bundle,
                ),
                agent_key: agent_key.clone(),
                network_seed: network_seed.clone(),
                installed_app_id: Some(APP_ID.to_string()),
                membrane_proofs: HashMap::new(),
            })
            .await
            .map_err(|e| AppError::ConductorApiError(e))?;

        admin_ws.enable_app(APP_ID.to_string()).await
            .map_err(|e| AppError::ConductorApiError(e))?;
    }

    Ok(())
}


<<<<<<< HEAD
fn read_profile_from_cli(app: &mut App) -> Result<Profile, tauri::Error> {
    // reading profile from cli
    let cli_matches = app.get_cli_matches()?;
    let profile: Profile = match cli_matches.args.get("profile") {
    Some(data) => match data.value.clone() {
        Value::String(profile) => {
        if profile == "default" {
            eprintln!("Error: The name 'default' is not allowed for a profile.");
            panic!("Error: The name 'default' is not allowed for a profile.");
        }
        // \, /, and ? have a meaning as path symbols or domain socket url symbols and are therefore not allowed
        // because they would break stuff
        if profile.contains("/") || profile.contains("\\") || profile.contains("?") {
            eprintln!("Error: \"/\", \"\\\" and \"?\" are not allowed in profile names.");
            panic!("Error: \"/\", \"\\\" and \"?\" are not allowed in profile names.");
        }
        profile
        },
        _ => {
        // println!("ERROR: Value passed to --profile option could not be interpreted as string.");
        String::from("default")
        // panic!("Value passed to --profile option could not be interpreted as string.")
        }
    },
        None => String::from("default")
    };

    Ok(profile)
}

=======
async fn try_build_conductor(conductor_builder: ConductorBuilder, keystore_data_dir: PathBuf, config: ConductorConfig, password: String) -> AppResult<Arc<Conductor>> {
    match conductor_builder.build().await {
        Ok(conductor) => Ok(conductor),
        Err(e) => {
            if cfg!(target_family="unix") && e.to_string().contains("path must be shorter than libc::sockaddr_un.sun_path") {
                create_and_apply_lair_symlink(keystore_data_dir)?;
                return Conductor::builder()
                    .config(config)
                    .passphrase(
                        Some(
                            utils::vec_to_locked(password.into_bytes())
                                .map_err(|e| AppError::IoError(e))?
                        )
                    ).build()
                    .await
                    .map_err(|e| AppError::ConductorError(e))
            }
            Err(AppError::ConductorError(e))
        }
    }
}
>>>>>>> dc1f05d9
<|MERGE_RESOLUTION|>--- conflicted
+++ resolved
@@ -9,11 +9,7 @@
 use holochain::{conductor::{
     config::{AdminInterfaceConfig, ConductorConfig, KeystoreConfig},
     interface::InterfaceDriver,
-<<<<<<< HEAD
-    Conductor, ConductorHandle,
-=======
     Conductor, ConductorHandle, ConductorBuilder,
->>>>>>> dc1f05d9
 }, prelude::{KitsuneP2pConfig, TransportConfig}};
 use holochain_types::prelude::AppBundle;
 
@@ -24,12 +20,9 @@
 use serde_json::Value;
 use system_tray::{handle_system_tray_event, app_system_tray};
 use tauri::{Manager, WindowBuilder, RunEvent, SystemTray, SystemTrayEvent, AppHandle, Window, App};
-<<<<<<< HEAD
-=======
 
 use utils::{sign_zome_call, ZOOM_ON_SCROLL, create_and_apply_lair_symlink};
 use commands::{profile::{get_existing_profiles, set_active_profile, set_profile_network_seed, get_active_profile, open_profile_settings}, restart::restart};
->>>>>>> dc1f05d9
 
 
 const APP_NAME: &str = "Word Condenser"; // name of the app. Can be changed without breaking your app.
@@ -38,14 +31,9 @@
 pub const WINDOW_WIDTH: f64 = 1400.0; // Default window width when the app is opened
 pub const WINDOW_HEIGHT: f64 = 880.0; // Default window height when the app is opened
 const PASSWORD: &str = "pass"; // Password to the lair keystore
-<<<<<<< HEAD
-// const NETWORK_SEED: Option<String> = None; // replace-me (optional): You may want to put a network seed here or read it secretly from an environment variable
-const SIGNALING_SERVER: &str = "wss://signal.holo.host";
-=======
 pub const DEFAULT_NETWORK_SEED: Option<&str> = None;  // replace-me (optional): Depending on your application, you may want to put a network seed here or
-                                            // read it secretly from an environment variable. If so, replace `None` with `Some("your network seed here")`
+                                                    // read it secretly from an environment variable. If so, replace `None` with `Some("your network seed here")`
 const SIGNALING_SERVER: &str = "wss://signal.holo.host"; // replace-me (optional): Change the signaling server if you want
->>>>>>> dc1f05d9
 
 
 mod errors;
@@ -70,24 +58,6 @@
           SystemTrayEvent::MenuItemClick { id, .. } => handle_system_tray_event(app, id),
           _ => {}
         })
-
-<<<<<<< HEAD
-        .invoke_handler(tauri::generate_handler![sign_zome_call, log])
-=======
-        // optional (single-instance) -- Allows only a single instance of your app running. Useful in combination with the systray
-        .plugin(tauri_plugin_single_instance::init(|app, _argv, _cwd| {
-            let main_window = app.get_window("main");
-            if let Some(window) = main_window {
-                window.show().unwrap();
-                window.unminimize().unwrap();
-                window.set_focus().unwrap();
-            } else {
-                let fs = app.state::<AppFileSystem>().inner().to_owned();
-                let (app_port, admin_port) = app.state::<(u16, u16)>().inner().to_owned();
-                let _r = build_main_window(fs, app, app_port, admin_port);
-            }
-        }))
-
         .invoke_handler(tauri::generate_handler![
             sign_zome_call,
             log,
@@ -98,10 +68,21 @@
             open_profile_settings,
             restart,
         ])
->>>>>>> dc1f05d9
         .setup(|app| {
 
-            let profile = read_profile_from_cli(app)?;
+            let handle = app.handle();
+
+            // convert profile from CLI to option, then read from filesystem instead. if profile from CLI,
+            // then set current profile!
+            let profile_from_cli = read_profile_from_cli(app)?;
+
+            let profile = match profile_from_cli {
+                Some(profile) => profile,
+                None => {
+                    let fs_tmp = AppFileSystem::new(&handle, &String::from("default"))?;
+                    fs_tmp.get_active_profile()
+                },
+            };
 
             if profile == String::from("default") {
                 app.handle().plugin(tauri_plugin_single_instance::init(move |app, _argv, _cwd| {
@@ -117,22 +98,6 @@
                     }
                 }))?;
             }
-
-<<<<<<< HEAD
-            let handle = app.handle();
-=======
-            // convert profile from CLI to option, then read from filesystem instead. if profile from CLI,
-            // then set current profile!
-            let profile_from_cli = read_profile_from_cli(app)?;
-
-            let profile = match profile_from_cli {
-                Some(profile) => profile,
-                None => {
-                    let fs_tmp = AppFileSystem::new(&handle, &String::from("default"))?;
-                    fs_tmp.get_active_profile()
-                },
-            };
->>>>>>> dc1f05d9
 
             // start conductor and lair
             let fs = AppFileSystem::new(&handle, &profile).unwrap();
@@ -221,8 +186,6 @@
     });
 
     config.network = Some(network_config);
-<<<<<<< HEAD
-=======
 
     // will fail if lair has not ever been set up yet.
     #[cfg(target_family="unix")]
@@ -230,7 +193,6 @@
         Ok(()) => true,
         Err(_e) => false,
     };
->>>>>>> dc1f05d9
 
     // TODO: set the DHT arc depending on whether this is mobile (tauri 2.0)
     let conductor_builder = Conductor::builder()
@@ -251,18 +213,14 @@
         .await
         .map_err(|e| AppError::ConductorError(e))?;
 
-<<<<<<< HEAD
-    let network_seed = uuid::Uuid::new_v4();
-
-    install_app_if_necessary(Some(network_seed.to_string()), &mut admin_ws).await?;
-=======
-    let network_seed = match fs.read_profile_network_seed() {
-        Some(seed) => Some(seed),
-        None => DEFAULT_NETWORK_SEED.map(|s| s.to_string()),
-    };
+    // let network_seed = match fs.read_profile_network_seed() {
+    //     Some(seed) => Some(seed),
+    //     None => DEFAULT_NETWORK_SEED.map(|s| s.to_string()),
+    // };
+
+    let network_seed: Option<String> = Some(uuid::Uuid::new_v4().to_string());
 
     install_app_if_necessary(network_seed, &mut admin_ws).await?;
->>>>>>> dc1f05d9
 
     Ok((conductor, app_port, admin_port))
 }
@@ -342,38 +300,6 @@
 }
 
 
-<<<<<<< HEAD
-fn read_profile_from_cli(app: &mut App) -> Result<Profile, tauri::Error> {
-    // reading profile from cli
-    let cli_matches = app.get_cli_matches()?;
-    let profile: Profile = match cli_matches.args.get("profile") {
-    Some(data) => match data.value.clone() {
-        Value::String(profile) => {
-        if profile == "default" {
-            eprintln!("Error: The name 'default' is not allowed for a profile.");
-            panic!("Error: The name 'default' is not allowed for a profile.");
-        }
-        // \, /, and ? have a meaning as path symbols or domain socket url symbols and are therefore not allowed
-        // because they would break stuff
-        if profile.contains("/") || profile.contains("\\") || profile.contains("?") {
-            eprintln!("Error: \"/\", \"\\\" and \"?\" are not allowed in profile names.");
-            panic!("Error: \"/\", \"\\\" and \"?\" are not allowed in profile names.");
-        }
-        profile
-        },
-        _ => {
-        // println!("ERROR: Value passed to --profile option could not be interpreted as string.");
-        String::from("default")
-        // panic!("Value passed to --profile option could not be interpreted as string.")
-        }
-    },
-        None => String::from("default")
-    };
-
-    Ok(profile)
-}
-
-=======
 async fn try_build_conductor(conductor_builder: ConductorBuilder, keystore_data_dir: PathBuf, config: ConductorConfig, password: String) -> AppResult<Arc<Conductor>> {
     match conductor_builder.build().await {
         Ok(conductor) => Ok(conductor),
@@ -395,4 +321,3 @@
         }
     }
 }
->>>>>>> dc1f05d9
