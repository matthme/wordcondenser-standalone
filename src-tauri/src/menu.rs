--- conflicted
+++ resolved
@@ -28,13 +28,8 @@
 
 	// special menu for macOS
 	if cfg!(target_os = "macos") {
-<<<<<<< HEAD
-	let launcher_menu_submenu = Submenu::new(
-		"Word Condenser", // This is the menu title on macOS. You may for example have it be the name of your app.
-=======
 	let app_menu_submenu = Submenu::new(
 		"Menu",
->>>>>>> dc1f05d9
 		Menu::new()
 		.add_item(version)
 		.add_item(change_profile)
