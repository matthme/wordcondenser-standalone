{
  "build": {
    "beforeDevCommand": "npm run dist",
    "devPath": "../dist",
    "distDir": "../dist",
    "withGlobalTauri": true
  },
  "package": {
    "productName": "Word Condenser",
    "version": "0.2.0"
  },
  "tauri": {
    "cli": {
      "description": "Running Word Condenser from the command line",
      "args": [
        {
          "name": "profile",
          "takesValue": true,
          "multiple": false
        }
      ]
    },
    "updater": {
      "active": true,
      "endpoints": [
        "https://drive.switch.ch/index.php/s/0bdj5TGQXvYZ8G6/download"
      ],
      "dialog": true,
      "pubkey": "dW50cnVzdGVkIGNvbW1lbnQ6IG1pbmlzaWduIHB1YmxpYyBrZXk6IDMwMEI5ODQ1QjU5NUZFMzkKUldRNS9wVzFSWmdMTURpdm9Mck5WWi9FaHFNaWhzVlVDa3k2V0tzbmJodTNUTXRnRTQ5VENpNWwK"
    },
    "allowlist": {
      "all": false,
      "clipboard": {
        "writeText": true
      },
      "shell": {
        "all": false,
        "open": true
      }
    },
    "cli": {
      "description": "Running replace-me from the command line",
      "args": [
        {
          "name": "profile",
          "takesValue": true,
          "multiple": false
        }
      ]
    },
    "systemTray": {
      "iconPath": "icons/32x32.png"
    },
    "bundle": {
      "active": true,
      "targets": "all",
<<<<<<< HEAD
      "identifier": "com.wordcondenser.app",
=======
      "identifier": "replace-me.with-unique-identifier.in-reverse-domain-notation",
>>>>>>> dc1f05d9
      "icon": [
        "icons/32x32.png",
        "icons/128x128.png",
        "icons/128x128@2x.png",
        "icons/icon.icns",
        "icons/icon.ico"
      ],
      "macOS": {
        "frameworks": [],
        "minimumSystemVersion": "",
        "exceptionDomain": "",
        "signingIdentity": null,
        "entitlements": "entitlements.plist"
      }
    },
    "security": {
      "csp": null
    },
    "windows": []
  }
}<|MERGE_RESOLUTION|>--- conflicted
+++ resolved
@@ -54,11 +54,7 @@
     "bundle": {
       "active": true,
       "targets": "all",
-<<<<<<< HEAD
       "identifier": "com.wordcondenser.app",
-=======
-      "identifier": "replace-me.with-unique-identifier.in-reverse-domain-notation",
->>>>>>> dc1f05d9
       "icon": [
         "icons/32x32.png",
         "icons/128x128.png",
